--- conflicted
+++ resolved
@@ -23,7 +23,6 @@
 #include <gtsam/nonlinear/NonlinearFactorGraph.h>
 
 // \namespace
-<<<<<<< HEAD
 namespace simulated2DOriented {
 
   using namespace gtsam;
@@ -31,29 +30,6 @@
   // The types that take an oriented pose2 rather than point2
   typedef TypedSymbol<Point2, 'l'> PointKey;
   typedef TypedSymbol<Pose2, 'x'> PoseKey;
-  typedef Values<PoseKey> PoseValues;
-  typedef Values<PointKey> PointValues;
-
-  /// Specialized Values structure with syntactic sugar for
-  /// compatibility with matlab
-  class Values: public TupleValues2<PoseValues, PointValues> {
-  public:
-    Values() {}
-
-    void insertPose(const PoseKey& i, const Pose2& p) {
-      insert(i, p);
-    }
-
-    void insertPoint(const PointKey& j, const Point2& p) {
-      insert(j, p);
-    }
-
-    int nrPoses() const {	return this->first_.size();	}
-    int nrPoints() const { return this->second_.size();	}
-
-    Pose2 pose(const PoseKey& i) const { return (*this)[i];	}
-    Point2 point(const PointKey& j) const { return (*this)[j]; }
-  };
 
   //TODO:: point prior is not implemented right now
 
@@ -75,15 +51,15 @@
       boost::none, boost::optional<Matrix&> H2 = boost::none);
 
   /// Unary factor encoding a soft prior on a vector
-  template<class VALUES = Values, class Key = PoseKey>
-  struct GenericPosePrior: public NonlinearFactor1<VALUES, Key> {
+		template<class Key = PoseKey>
+		struct GenericPosePrior: public NonlinearFactor1<Key> {
 
     Pose2 z_; ///< measurement
 
     /// Create generic pose prior
     GenericPosePrior(const Pose2& z, const SharedNoiseModel& model,
         const Key& key) :
-        NonlinearFactor1<VALUES, Key>(model, key), z_(z) {
+					NonlinearFactor1<Key>(model, key), z_(z) {
     }
 
     /// Evaluate error and optionally derivative
@@ -97,8 +73,8 @@
   /**
    * Binary factor simulating "odometry" between two Vectors
    */
-  template<class VALUES = Values, class KEY = PoseKey>
-  struct GenericOdometry: public NonlinearFactor2<VALUES, KEY, KEY> {
+		template<class KEY = PoseKey>
+		struct GenericOdometry: public NonlinearFactor2<KEY, KEY> {
     Pose2 z_;   ///< Between measurement for odometry factor
 
     /**
@@ -106,7 +82,7 @@
      */
     GenericOdometry(const Pose2& z, const SharedNoiseModel& model,
         const KEY& i1, const KEY& i2) :
-        NonlinearFactor2<VALUES, KEY, KEY>(model, i1, i2), z_(z) {
+					NonlinearFactor2<KEY, KEY>(model, i1, i2), z_(z) {
     }
 
     /// Evaluate error and optionally derivative
@@ -118,98 +94,13 @@
 
   };
 
-  typedef GenericOdometry<Values, PoseKey> Odometry;
+		typedef GenericOdometry<PoseKey> Odometry;
 
   /// Graph specialization for syntactic sugar use with matlab
-  class Graph : public NonlinearFactorGraph<Values> {
+		class Graph : public NonlinearFactorGraph {
   public:
     Graph() {}
     // TODO: add functions to add factors
   };
 
-} // namespace simulated2DOriented
-=======
-
-namespace gtsam {
-
-	namespace simulated2DOriented {
-
-		// The types that take an oriented pose2 rather than point2
-		typedef TypedSymbol<Point2, 'l'> PointKey;
-		typedef TypedSymbol<Pose2, 'x'> PoseKey;
-
-		//TODO:: point prior is not implemented right now
-
-		/// Prior on a single pose
-		inline Pose2 prior(const Pose2& x) {
-			return x;
-		}
-
-		/// Prior on a single pose, optional derivative version
-		Pose2 prior(const Pose2& x, boost::optional<Matrix&> H = boost::none);
-
-		/// odometry between two poses
-		inline Pose2 odo(const Pose2& x1, const Pose2& x2) {
-			return x1.between(x2);
-		}
-
-		/// odometry between two poses, optional derivative version
-		Pose2 odo(const Pose2& x1, const Pose2& x2, boost::optional<Matrix&> H1 =
-				boost::none, boost::optional<Matrix&> H2 = boost::none);
-
-		/// Unary factor encoding a soft prior on a vector
-		template<class Key = PoseKey>
-		struct GenericPosePrior: public NonlinearFactor1<Key> {
-
-			Pose2 z_; ///< measurement
-
-			/// Create generic pose prior
-			GenericPosePrior(const Pose2& z, const SharedNoiseModel& model,
-					const Key& key) :
-					NonlinearFactor1<Key>(model, key), z_(z) {
-			}
-
-			/// Evaluate error and optionally derivative
-			Vector evaluateError(const Pose2& x, boost::optional<Matrix&> H =
-					boost::none) const {
-				return z_.localCoordinates(prior(x, H));
-			}
-
-		};
-
-		/**
-		 * Binary factor simulating "odometry" between two Vectors
-		 */
-		template<class KEY = PoseKey>
-		struct GenericOdometry: public NonlinearFactor2<KEY, KEY> {
-			Pose2 z_;   ///< Between measurement for odometry factor
-
-			/**
-			 * Creates an odometry factor between two poses
-			 */
-			GenericOdometry(const Pose2& z, const SharedNoiseModel& model,
-					const KEY& i1, const KEY& i2) :
-					NonlinearFactor2<KEY, KEY>(model, i1, i2), z_(z) {
-			}
-
-			/// Evaluate error and optionally derivative
-			Vector evaluateError(const Pose2& x1, const Pose2& x2,
-					boost::optional<Matrix&> H1 = boost::none,
-					boost::optional<Matrix&> H2 = boost::none) const {
-				return z_.localCoordinates(odo(x1, x2, H1, H2));
-			}
-
-		};
-
-		typedef GenericOdometry<PoseKey> Odometry;
-
-		/// Graph specialization for syntactic sugar use with matlab
-		class Graph : public NonlinearFactorGraph {
-		public:
-			Graph() {}
-			// TODO: add functions to add factors
-		};
-
-	} // namespace simulated2DOriented
-} // namespace gtsam
->>>>>>> 4b2b9d81
+} // namespace simulated2DOriented