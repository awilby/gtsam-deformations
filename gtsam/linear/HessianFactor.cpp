/* ----------------------------------------------------------------------------

 * GTSAM Copyright 2010, Georgia Tech Research Corporation,
 * Atlanta, Georgia 30332-0415
 * All Rights Reserved
 * Authors: Frank Dellaert, et al. (see THANKS for the full author list)

 * See LICENSE for the license information

 * -------------------------------------------------------------------------- */

/**
 * @file    HessianFactor.cpp
 * @author  Richard Roberts
 * @date    Dec 8, 2010
 */

#include <gtsam/base/debug.h>
#include <gtsam/base/timing.h>
#include <gtsam/base/Matrix.h>
#include <gtsam/base/FastMap.h>
#include <gtsam/base/cholesky.h>
#include <gtsam/linear/linearExceptions.h>
#include <gtsam/linear/GaussianConditional.h>
#include <gtsam/linear/GaussianFactor.h>
#include <gtsam/linear/HessianFactor.h>
#include <gtsam/linear/JacobianFactor.h>
#include <gtsam/linear/GaussianFactorGraph.h>

#include <boost/foreach.hpp>
#include <boost/format.hpp>
#include <boost/make_shared.hpp>
#include <boost/tuple/tuple.hpp>
#ifdef __GNUC__
#pragma GCC diagnostic push
#pragma GCC diagnostic ignored "-Wunused-variable"
#endif
#include <boost/bind.hpp>
#ifdef __GNUC__
#pragma GCC diagnostic pop
#endif
#include <boost/assign/list_of.hpp>
#include <boost/range/adaptor/transformed.hpp>
#include <boost/range/adaptor/map.hpp>
#include <boost/range/algorithm/copy.hpp>

#include <sstream>
#include <limits>

using namespace std;
using namespace boost::assign;
namespace br { using namespace boost::range; using namespace boost::adaptors; }

namespace gtsam {

/* ************************************************************************* */
string SlotEntry::toString() const {
  ostringstream oss;
  oss << "SlotEntry: slot=" << slot << ", dim=" << dimension;
  return oss.str();
}

/* ************************************************************************* */
Scatter::Scatter(const GaussianFactorGraph& gfg,
    boost::optional<const Ordering&> ordering) {
  gttic(Scatter_Constructor);
  static const size_t none = std::numeric_limits<size_t>::max();

  // First do the set union.
  BOOST_FOREACH(const GaussianFactor::shared_ptr& factor, gfg) {
    if (factor) {
      for (GaussianFactor::const_iterator variable = factor->begin();
          variable != factor->end(); ++variable) {
        // TODO: Fix this hack to cope with zero-row Jacobians that come from BayesTreeOrphanWrappers
        const JacobianFactor* asJacobian =
            dynamic_cast<const JacobianFactor*>(factor.get());
        if (!asJacobian || asJacobian->cols() > 1)
          this->insert(
              make_pair(*variable, SlotEntry(none, factor->getDim(variable))));
      }
    }
  }

  // If we have an ordering, pre-fill the ordered variables first
  size_t slot = 0;
  if (ordering) {
    BOOST_FOREACH(Key key, *ordering) {
      const_iterator entry = find(key);
      if (entry == end())
        throw std::invalid_argument(
            "The ordering provided to the HessianFactor Scatter constructor\n"
                "contained extra variables that did not appear in the factors to combine.");
      at(key).slot = (slot++);
    }
  }

  // Next fill in the slot indices (we can only get these after doing the set
  // union.
  BOOST_FOREACH(value_type& var_slot, *this) {
    if (var_slot.second.slot == none)
      var_slot.second.slot = (slot++);
  }
}

/* ************************************************************************* */
HessianFactor::HessianFactor() :
                          info_(cref_list_of<1>(1))
{
  linearTerm().setZero();
  constantTerm() = 0.0;
}

/* ************************************************************************* */
HessianFactor::HessianFactor(Key j, const Matrix& G, const Vector& g, double f) :
                          GaussianFactor(cref_list_of<1>(j)), info_(cref_list_of<2>(G.cols())(1))
{
  if(G.rows() != G.cols() || G.rows() != g.size()) throw invalid_argument(
      "Attempting to construct HessianFactor with inconsistent matrix and/or vector dimensions");
  info_(0,0) = G;
  info_(0,1) = g;
  info_(1,1)(0,0) = f;
}

/* ************************************************************************* */
// error is 0.5*(x-mu)'*inv(Sigma)*(x-mu) = 0.5*(x'*G*x - 2*x'*G*mu + mu'*G*mu)
// where G = inv(Sigma), g = G*mu, f = mu'*G*mu = mu'*g
HessianFactor::HessianFactor(Key j, const Vector& mu, const Matrix& Sigma) :
                            GaussianFactor(cref_list_of<1>(j)),
                            info_(cref_list_of<2> (Sigma.cols()) (1) )
{
  if (Sigma.rows() != Sigma.cols() || Sigma.rows() != mu.size()) throw invalid_argument(
      "Attempting to construct HessianFactor with inconsistent matrix and/or vector dimensions");
  info_(0,0) = Sigma.inverse(); // G
  info_(0,1) = info_(0,0).selfadjointView() * mu; // g
  info_(1,1)(0,0) = mu.dot(info_(0,1).knownOffDiagonal().col(0)); // f
}

/* ************************************************************************* */
HessianFactor::HessianFactor(Key j1, Key j2,
    const Matrix& G11, const Matrix& G12, const Vector& g1,
    const Matrix& G22, const Vector& g2, double f) :
                        GaussianFactor(cref_list_of<2>(j1)(j2)),
                        info_(cref_list_of<3> (G11.cols()) (G22.cols()) (1) )
{
  info_(0,0) = G11;
  info_(0,1) = G12;
  info_(0,2) = g1;
  info_(1,1) = G22;
  info_(1,2) = g2;
  info_(2,2)(0,0) = f;
}

/* ************************************************************************* */
HessianFactor::HessianFactor(Key j1, Key j2, Key j3,
    const Matrix& G11, const Matrix& G12, const Matrix& G13, const Vector& g1,
    const Matrix& G22, const Matrix& G23, const Vector& g2,
    const Matrix& G33, const Vector& g3, double f) :
                        GaussianFactor(cref_list_of<3>(j1)(j2)(j3)),
                        info_(cref_list_of<4> (G11.cols()) (G22.cols()) (G33.cols()) (1) )
{
  if(G11.rows() != G11.cols() || G11.rows() != G12.rows() || G11.rows() != G13.rows()  || G11.rows() != g1.size() ||
      G22.cols() != G12.cols() || G33.cols() != G13.cols() ||  G22.cols() != g2.size() || G33.cols() != g3.size())
    throw invalid_argument("Inconsistent matrix and/or vector dimensions in HessianFactor constructor");
  info_(0,0) = G11;
  info_(0,1) = G12;
  info_(0,2) = G13;
  info_(0,3) = g1;
  info_(1,1) = G22;
  info_(1,2) = G23;
  info_(1,3) = g2;
  info_(2,2) = G33;
  info_(2,3) = g3;
  info_(3,3)(0,0) = f;
}

/* ************************************************************************* */
namespace {
DenseIndex _getSizeHF(const Vector& m) { return m.size(); }
}

/* ************************************************************************* */
HessianFactor::HessianFactor(const std::vector<Key>& js, const std::vector<Matrix>& Gs,
    const std::vector<Vector>& gs, double f) :
                        GaussianFactor(js), info_(gs | br::transformed(&_getSizeHF), true)
{
  // Get the number of variables
  size_t variable_count = js.size();

  // Verify the provided number of entries in the vectors are consistent
  if(gs.size() != variable_count || Gs.size() != (variable_count*(variable_count+1))/2)
    throw invalid_argument("Inconsistent number of entries between js, Gs, and gs in HessianFactor constructor.\nThe number of keys provided \
        in js must match the number of linear vector pieces in gs. The number of upper-diagonal blocks in Gs must be n*(n+1)/2");

  // Verify the dimensions of each provided matrix are consistent
  // Note: equations for calculating the indices derived from the "sum of an arithmetic sequence" formula
  for(size_t i = 0; i < variable_count; ++i){
    DenseIndex block_size = gs[i].size();
    // Check rows
    for(size_t j = 0; j < variable_count-i; ++j){
      size_t index = i*(2*variable_count - i + 1)/2 + j;
      if(Gs[index].rows() != block_size){
        throw invalid_argument("Inconsistent matrix and/or vector dimensions in HessianFactor constructor");
      }
    }
    // Check cols
    for(size_t j = 0; j <= i; ++j){
      size_t index = j*(2*variable_count - j + 1)/2 + (i-j);
      if(Gs[index].cols() != block_size){
        throw invalid_argument("Inconsistent matrix and/or vector dimensions in HessianFactor constructor");
      }
    }
  }

  // Fill in the blocks
  size_t index = 0;
  for(size_t i = 0; i < variable_count; ++i){
    for(size_t j = i; j < variable_count; ++j){
      info_(i, j) = Gs[index++];
    }
    info_(i, variable_count) = gs[i];
  }
  info_(variable_count, variable_count)(0,0) = f;
}

/* ************************************************************************* */
namespace {
void _FromJacobianHelper(const JacobianFactor& jf, SymmetricBlockMatrix& info)
{
  gttic(HessianFactor_fromJacobian);
  const SharedDiagonal& jfModel = jf.get_model();
  if(jfModel)
  {
    if(jf.get_model()->isConstrained())
      throw invalid_argument("Cannot construct HessianFactor from JacobianFactor with constrained noise model");
    info.full().triangularView() = jf.matrixObject().full().transpose() *
        (jfModel->invsigmas().array() * jfModel->invsigmas().array()).matrix().asDiagonal() *
        jf.matrixObject().full();
  } else {
    info.full().triangularView() = jf.matrixObject().full().transpose() * jf.matrixObject().full();
  }
}
}

/* ************************************************************************* */
HessianFactor::HessianFactor(const JacobianFactor& jf) :
                          GaussianFactor(jf), info_(SymmetricBlockMatrix::LikeActiveViewOf(jf.matrixObject()))
{
  _FromJacobianHelper(jf, info_);
}

/* ************************************************************************* */
HessianFactor::HessianFactor(const GaussianFactor& gf) :
                          GaussianFactor(gf)
{
  // Copy the matrix data depending on what type of factor we're copying from
  if(const JacobianFactor* jf = dynamic_cast<const JacobianFactor*>(&gf))
  {
    info_ = SymmetricBlockMatrix::LikeActiveViewOf(jf->matrixObject());
    _FromJacobianHelper(*jf, info_);
  }
  else if(const HessianFactor* hf = dynamic_cast<const HessianFactor*>(&gf))
  {
    info_ = hf->info_;
  }
  else
  {
    throw std::invalid_argument("In HessianFactor(const GaussianFactor& gf), gf is neither a JacobianFactor nor a HessianFactor");
  }
}

/* ************************************************************************* */
HessianFactor::HessianFactor(const GaussianFactorGraph& factors,
    boost::optional<const Scatter&> scatter)
{
  gttic(HessianFactor_MergeConstructor);
  boost::optional<Scatter> computedScatter;
  if(!scatter) {
    computedScatter = Scatter(factors);
    scatter = computedScatter;
  }

  // Allocate and copy keys
  gttic(allocate);
  // Allocate with dimensions for each variable plus 1 at the end for the information vector
  keys_.resize(scatter->size());
  FastVector<DenseIndex> dims(scatter->size() + 1);
  BOOST_FOREACH(const Scatter::value_type& key_slotentry, *scatter) {
    keys_[key_slotentry.second.slot] = key_slotentry.first;
    dims[key_slotentry.second.slot] = key_slotentry.second.dimension;
  }
  dims.back() = 1;
  info_ = SymmetricBlockMatrix(dims);
  info_.full().triangularView().setZero();
  gttoc(allocate);

  // Form A' * A
  gttic(update);
  BOOST_FOREACH(const GaussianFactor::shared_ptr& factor, factors)
  {
    if(factor) {
      if(const HessianFactor* hessian = dynamic_cast<const HessianFactor*>(factor.get()))
        updateATA(*hessian, *scatter);
      else if(const JacobianFactor* jacobian = dynamic_cast<const JacobianFactor*>(factor.get()))
        updateATA(*jacobian, *scatter);
      else
        throw invalid_argument("GaussianFactor is neither Hessian nor Jacobian");
    }
  }
  gttoc(update);
}

/* ************************************************************************* */
void HessianFactor::print(const std::string& s, const KeyFormatter& formatter) const {
  cout << s << "\n";
  cout << " keys: ";
  for(const_iterator key=this->begin(); key!=this->end(); ++key)
    cout << formatter(*key) << "(" << this->getDim(key) << ") ";
  cout << "\n";
  gtsam::print(Matrix(info_.full().selfadjointView()), "Augmented information matrix: ");
}

/* ************************************************************************* */
bool HessianFactor::equals(const GaussianFactor& lf, double tol) const {
  if(!dynamic_cast<const HessianFactor*>(&lf))
    return false;
  else {
    if(!Factor::equals(lf, tol))
      return false;
    Matrix thisMatrix = this->info_.full().selfadjointView();
    thisMatrix(thisMatrix.rows()-1, thisMatrix.cols()-1) = 0.0;
    Matrix rhsMatrix = static_cast<const HessianFactor&>(lf).info_.full().selfadjointView();
    rhsMatrix(rhsMatrix.rows()-1, rhsMatrix.cols()-1) = 0.0;
    return equal_with_abs_tol(thisMatrix, rhsMatrix, tol);
  }
}

/* ************************************************************************* */
Matrix HessianFactor::augmentedInformation() const
{
  return info_.full().selfadjointView();
}

/* ************************************************************************* */
Matrix HessianFactor::information() const
{
  return info_.range(0, this->size(), 0, this->size()).selfadjointView();
}

/* ************************************************************************* */
VectorValues HessianFactor::hessianDiagonal() const {
  VectorValues d;
  // Loop over all variables
  for (DenseIndex j = 0; j < (DenseIndex)size(); ++j) {
    // Get the diagonal block, and insert its diagonal
    Matrix B = info_(j, j).selfadjointView();
    d.insert(keys_[j],B.diagonal());
  }
  return d;
}

/* ************************************************************************* */
// TODO: currently assumes all variables of the same size 9 and keys arranged from 0 to n
void HessianFactor::hessianDiagonal(double* d) const {

  // Use eigen magic to access raw memory
  typedef Eigen::Matrix<double, 9, 1> DVector;
  typedef Eigen::Map<DVector> DMap;

  // Loop over all variables in the factor
<<<<<<< HEAD
    for (DenseIndex j = 0; j < (DenseIndex)size(); ++j) {
      // Get the diagonal block, and insert its diagonal
      Matrix B = info_(j, j).selfadjointView();
=======
    for (DenseIndex pos = 0; pos < (DenseIndex)size(); ++pos) {
      Key j = keys_[pos];
      // Get the diagonal block, and insert its diagonal
      Matrix B = info_(pos, pos).selfadjointView();
>>>>>>> 08a54ee4
      DVector dj =  B.diagonal();
      DMap(d + 9 * j) += dj;
    }
}

/* ************************************************************************* */
map<Key,Matrix> HessianFactor::hessianBlockDiagonal() const {
  map<Key,Matrix> blocks;
  // Loop over all variables
  for (DenseIndex j = 0; j < (DenseIndex)size(); ++j) {
    // Get the diagonal block, and insert it
    Matrix B = info_(j, j).selfadjointView();
    blocks.insert(make_pair(keys_[j],B));
  }
  return blocks;
}

/* ************************************************************************* */
Matrix HessianFactor::augmentedJacobian() const
{
  return JacobianFactor(*this).augmentedJacobian();
}

/* ************************************************************************* */
std::pair<Matrix, Vector> HessianFactor::jacobian() const
{
  return JacobianFactor(*this).jacobian();
}

/* ************************************************************************* */
double HessianFactor::error(const VectorValues& c) const {
  // error 0.5*(f - 2*x'*g + x'*G*x)
  const double f = constantTerm();
  double xtg = 0, xGx = 0;
  // extract the relevant subset of the VectorValues
  // NOTE may not be as efficient
  const Vector x = c.vector(this->keys());
  xtg = x.dot(linearTerm());
  xGx = x.transpose() * info_.range(0, this->size(), 0, this->size()).selfadjointView() *  x;
  return 0.5 * (f - 2.0 * xtg +  xGx);
}

/* ************************************************************************* */
void HessianFactor::updateATA(const HessianFactor& update, const Scatter& scatter)
{
  gttic(updateATA);
  // This function updates 'combined' with the information in 'update'. 'scatter' maps variables in
  // the update factor to slots in the combined factor.

  // First build an array of slots
  gttic(slots);
  FastVector<DenseIndex> slots(update.size());
  DenseIndex slot = 0;
  BOOST_FOREACH(Key j, update) {
    slots[slot] = scatter.at(j).slot;
    ++ slot;
  }
  gttoc(slots);

  // Apply updates to the upper triangle
  gttic(update);
  size_t nrInfoBlocks = this->info_.nBlocks();
  for(DenseIndex j2=0; j2<update.info_.nBlocks(); ++j2) {
    DenseIndex slot2 = (j2 == (DenseIndex)update.size()) ? nrInfoBlocks-1 : slots[j2];
    for(DenseIndex j1=0; j1<=j2; ++j1) {
      DenseIndex slot1 = (j1 == (DenseIndex)update.size()) ? nrInfoBlocks-1 : slots[j1];
      info_(slot1, slot2) += update.info_(j1, j2);
    }
  }
  gttoc(update);
}

/* ************************************************************************* */
void HessianFactor::updateATA(const JacobianFactor& update, const Scatter& scatter) {

  // This function updates 'combined' with the information in 'update'.
  // 'scatter' maps variables in the update factor to slots in the combined
  // factor.

  gttic(updateATA);

  if(update.rows() > 0)
  {
    // First build an array of slots
    gttic(slots);
    FastVector<DenseIndex> slots(update.size());
    DenseIndex slot = 0;
    BOOST_FOREACH(Key j, update) {
      slots[slot] = scatter.at(j).slot;
      ++ slot;
    }
    gttoc(slots);

    gttic(whiten);
    // Whiten the factor if it has a noise model
    boost::optional<JacobianFactor> _whitenedFactor;
    const JacobianFactor* whitenedFactor;
    if(update.get_model())
    {
      if(update.get_model()->isConstrained())
        throw invalid_argument("Cannot update HessianFactor from JacobianFactor with constrained noise model");

      _whitenedFactor = update.whiten();
      whitenedFactor = &(*_whitenedFactor);
    }
    else
    {
      whitenedFactor = &update;
    }
    gttoc(whiten);

    const VerticalBlockMatrix& updateBlocks = whitenedFactor->matrixObject();

    // Apply updates to the upper triangle
    gttic(update);
    DenseIndex nrInfoBlocks = this->info_.nBlocks(), nrUpdateBlocks = updateBlocks.nBlocks();
    for(DenseIndex j2 = 0; j2 < nrUpdateBlocks; ++j2) { // Horizontal block of Hessian
      DenseIndex slot2 = (j2 == (DenseIndex)update.size()) ? nrInfoBlocks-1 : slots[j2];
      assert(slot2 >= 0 && slot2 <= nrInfoBlocks);
      for(DenseIndex j1 = 0; j1 <= j2; ++j1) { // Vertical block of Hessian
        DenseIndex slot1 = (j1 == (DenseIndex)update.size()) ? nrInfoBlocks-1 : slots[j1];
        assert(slot1 >= 0 && slot1 < nrInfoBlocks);
        if(slot1 != slot2)
          info_(slot1, slot2).knownOffDiagonal() += updateBlocks(j1).transpose() * updateBlocks(j2);
        else
          info_(slot1, slot2).selfadjointView().rankUpdate(updateBlocks(j1).transpose());
      }
    }
    gttoc(update);
  }
}

/* ************************************************************************* */
GaussianFactor::shared_ptr HessianFactor::negate() const
{
  shared_ptr result = boost::make_shared<This>(*this);
  result->info_.full().triangularView() = -result->info_.full().triangularView().nestedExpression(); // Negate the information matrix of the result
  return result;
}

/* ************************************************************************* */
void HessianFactor::multiplyHessianAdd(double alpha, const VectorValues& x,
    VectorValues& yvalues) const {

  // Create a vector of temporary y values, corresponding to rows i
  vector<Vector> y;
  y.reserve(size());
  for (const_iterator it = begin(); it != end(); it++)
    y.push_back(zero(getDim(it)));

  // Accessing the VectorValues one by one is expensive
  // So we will loop over columns to access x only once per column
  // And fill the above temporary y values, to be added into yvalues after
  for (DenseIndex j = 0; j < (DenseIndex)size(); ++j) {
    // xj is the input vector
    Vector xj = x.at(keys_[j]);
    DenseIndex i = 0;
    for (; i < j; ++i)
      y[i] += info_(i, j).knownOffDiagonal() * xj;
    // blocks on the diagonal are only half
    y[i] += info_(j, j).selfadjointView() * xj;
    // for below diagonal, we take transpose block from upper triangular part
    for (i = j + 1; i < (DenseIndex)size(); ++i)
      y[i] += info_(i, j).knownOffDiagonal() * xj;
  }

  // copy to yvalues
  for(DenseIndex i = 0; i < (DenseIndex)size(); ++i) {
	bool didNotExist;
    VectorValues::iterator it;
    boost::tie(it, didNotExist) = yvalues.tryInsert(keys_[i], Vector());
    if (didNotExist)
      it->second = alpha * y[i]; // init
    else
      it->second += alpha * y[i]; // add
  }
}

/* ************************************************************************* */
void HessianFactor::multiplyHessianAdd(double alpha, const double* x,
    double* yvalues, vector<size_t> offsets) const {

  // Use eigen magic to access raw memory
  typedef Eigen::Matrix<double, Eigen::Dynamic, 1> DVector;
  typedef Eigen::Map<DVector> DMap;
  typedef Eigen::Map<const DVector> ConstDMap;

  // Create a vector of temporary y values, corresponding to rows i
  vector<Vector> y;
  y.reserve(size());
  for (const_iterator it = begin(); it != end(); it++)
    y.push_back(zero(getDim(it)));

  // Accessing the VectorValues one by one is expensive
  // So we will loop over columns to access x only once per column
  // And fill the above temporary y values, to be added into yvalues after
  for (DenseIndex j = 0; j < (DenseIndex) size(); ++j) {
    DenseIndex i = 0;
    for (; i < j; ++i)
      y[i] += info_(i, j).knownOffDiagonal()
          * ConstDMap(x + offsets[keys_[j]],
              offsets[keys_[j] + 1] - offsets[keys_[j]]);
    // blocks on the diagonal are only half
    y[i] += info_(j, j).selfadjointView()
        * ConstDMap(x + offsets[keys_[j]],
            offsets[keys_[j] + 1] - offsets[keys_[j]]);
    // for below diagonal, we take transpose block from upper triangular part
    for (i = j + 1; i < (DenseIndex) size(); ++i)
      y[i] += info_(i, j).knownOffDiagonal()
          * ConstDMap(x + offsets[keys_[j]],
              offsets[keys_[j] + 1] - offsets[keys_[j]]);
  }

  // copy to yvalues
  for (DenseIndex i = 0; i < (DenseIndex) size(); ++i)
    DMap(yvalues + offsets[keys_[i]], offsets[keys_[i] + 1] - offsets[keys_[i]]) +=
        alpha * y[i];
}


/* ************************************************************************* */
VectorValues HessianFactor::gradientAtZero() const {
  VectorValues g;
  size_t n = size();
  for (size_t j = 0; j < n; ++j)
    g.insert(keys_[j], -info_(j,n).knownOffDiagonal());
  return g;
}

/* ************************************************************************* */
std::pair<boost::shared_ptr<GaussianConditional>, boost::shared_ptr<HessianFactor> >
EliminateCholesky(const GaussianFactorGraph& factors, const Ordering& keys)
{
  gttic(EliminateCholesky);

  // Build joint factor
  HessianFactor::shared_ptr jointFactor;
  try {
    jointFactor = boost::make_shared<HessianFactor>(factors, Scatter(factors, keys));
  } catch(std::invalid_argument&) {
    throw InvalidDenseElimination(
        "EliminateCholesky was called with a request to eliminate variables that are not\n"
        "involved in the provided factors.");
  }

  // Do dense elimination
  GaussianConditional::shared_ptr conditional;
  try {
    VerticalBlockMatrix Ab = jointFactor->info_.choleskyPartial(keys.size());
    conditional = boost::make_shared<GaussianConditional>(jointFactor->keys(), keys.size(), Ab);
    // Erase the eliminated keys in the remaining factor
    jointFactor->keys_.erase(jointFactor->begin(), jointFactor->begin() + keys.size());
  } catch(CholeskyFailed&) {
    throw IndeterminantLinearSystemException(keys.front());
  }

  // Return result
  return make_pair(conditional, jointFactor);
}

/* ************************************************************************* */
std::pair<boost::shared_ptr<GaussianConditional>, boost::shared_ptr<GaussianFactor> >
EliminatePreferCholesky(const GaussianFactorGraph& factors, const Ordering& keys)
{
  gttic(EliminatePreferCholesky);

  // If any JacobianFactors have constrained noise models, we have to convert
  // all factors to JacobianFactors.  Otherwise, we can convert all factors
  // to HessianFactors.  This is because QR can handle constrained noise
  // models but Cholesky cannot.
  if (hasConstraints(factors))
    return EliminateQR(factors, keys);
  else
    return EliminateCholesky(factors, keys);
}

} // gtsam<|MERGE_RESOLUTION|>--- conflicted
+++ resolved
@@ -367,16 +367,10 @@
   typedef Eigen::Map<DVector> DMap;
 
   // Loop over all variables in the factor
-<<<<<<< HEAD
-    for (DenseIndex j = 0; j < (DenseIndex)size(); ++j) {
-      // Get the diagonal block, and insert its diagonal
-      Matrix B = info_(j, j).selfadjointView();
-=======
     for (DenseIndex pos = 0; pos < (DenseIndex)size(); ++pos) {
       Key j = keys_[pos];
       // Get the diagonal block, and insert its diagonal
       Matrix B = info_(pos, pos).selfadjointView();
->>>>>>> 08a54ee4
       DVector dj =  B.diagonal();
       DMap(d + 9 * j) += dj;
     }
